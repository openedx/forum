--- conflicted
+++ resolved
@@ -135,15 +135,11 @@
             self.update_child_count_in_parent_comment(parent_id, 1)
         if comment_thread_id:
             self.update_comment_count_in_comment_thread(comment_thread_id, 1)
-<<<<<<< HEAD
-
         self.update_sk(str(result.inserted_id), parent_id)
-=======
         if result:
             get_handler_by_name("comment_inserted").send(
                 sender=self.__class__, comment_id=str(result.inserted_id)
             )
->>>>>>> feaae51d
         return str(result.inserted_id)
 
     def update(
