"""Comment Class for mongo backend."""

from datetime import datetime
from typing import Any, Dict, List, Optional

from bson import ObjectId

<<<<<<< HEAD
from forum.models.users import Users
from forum.models.contents import Contents
=======
from forum.models.contents import BaseContents
>>>>>>> 012ed740


class Comment(BaseContents):
    """
    Comment class for cs_comments_service content model
    """

    content_type = "Comment"

    def insert(
        self,
        body: str,
        course_id: str,
        parent_id: str,
        author_id: str,
        comment_thread_id: str = None,
        author_username: str = None,
        anonymous: bool = False,
        anonymous_to_peers: bool = False,
        depth: int = 0,
    ) -> str:
        """
        Inserts a new comment document into the database.

        Args:
            body (str): The body content of the comment.
            course_id (str): The ID of the course the comment is associated with.
            comment_thread_id (str): The ID of the parent comment thread.
            author_id (str): The ID of the author who created the comment.
            author_username (str): The username of the author.
            anonymous (bool, optional): Whether the comment is posted anonymously. Defaults to False.
            anonymous_to_peers (bool, optional): Whether the comment is anonymous to peers. Defaults to False.
            depth (int, optional): The depth of the comment in the thread hierarchy. Defaults to 0.

        Returns:
            str: The ID of the inserted document.
        """
        date = datetime.now().strftime("%Y-%m-%dT%H:%M:%SZ")
        comment = Contents().get(parent_id)
        parent_child_count = comment.get("child_count")
        if not comment_thread_id:
            comment_thread_id = comment.get("comment_thread_id")

        comment_data = {
            "votes": self.get_votes_dict(up=[], down=[]),
            "visible": True,
            "abuse_flaggers": [],
            "historical_abuse_flaggers": [],
            "parent_ids": [ObjectId(parent_id)] if parent_id else [],
            "at_position_list": [],
            "body": body,
            "course_id": course_id,
            "_type": self.content_type,
            "endorsed": False,
            "anonymous": anonymous,
            "anonymous_to_peers": anonymous_to_peers,
            "parent_id": ObjectId(parent_id),
            "author_id": author_id,
            "comment_thread_id": ObjectId(comment_thread_id),
            "child_count": 0,
            "depth": depth,
            "author_username": author_username or self.get_author_username(author_id),
            "created_at": date,
            "updated_at": date,
        }
        result = self._collection.insert_one(comment_data)
        self._collection.update_one(
            {"_id": ObjectId(parent_id)},
            {"$set": {"child_count": parent_child_count + 1}},
        )
        return str(result.inserted_id)

    def update(
        self,
        comment_id: str,
        body: Optional[str] = None,
        course_id: Optional[str] = None,
        anonymous: Optional[bool] = None,
        anonymous_to_peers: Optional[bool] = None,
        comment_thread_id: Optional[ObjectId] = None,
        at_position_list: Optional[List[str]] = None,
        visible: Optional[bool] = None,
        author_id: Optional[str] = None,
        author_username: Optional[str] = None,
        votes: Optional[Dict[str, int]] = None,
        abuse_flaggers: Optional[List[str]] = None,
        endorsed: Optional[bool] = None,
        child_count: Optional[int] = None,
        depth: Optional[int] = None,
        closed: Optional[bool] = None,
        edit_history: Optional[list[dict[str, Any]]] = [],
        original_body: Optional[str] = None,
        editing_user_id: Optional[str] = None,
        edit_reason_code: Optional[str] = None,
        endorsement_user_id: Optional[str] = None,
    ) -> int:
        """
        Updates a comment document in the database.

        Args:
            comment_id (ObjectId): The ID of the comment to update.
            body (Optional[str], optional): The body content of the comment.
            course_id (Optional[str], optional): The ID of the course the comment is associated with.
            anonymous (Optional[bool], optional): Whether the comment is posted anonymously.
            anonymous_to_peers (Optional[bool], optional): Whether the comment is anonymous to peers.
            comment_thread_id (Optional[ObjectId], optional): The ID of the parent comment thread.
            at_position_list (Optional[List[str]], optional): A list of positions for @mentions.
            visible (Optional[bool], optional): Whether the comment is visible.
            author_id (Optional[str], optional): The ID of the author who created the comment.
            author_username (Optional[str], optional): The username of the author.
            votes (Optional[Dict[str, int]], optional): The votes for the comment.
            abuse_flaggers (Optional[List[str]], optional): A list of users who flagged the comment for abuse.
            endorsed (Optional[bool], optional): Whether the comment is endorsed.
            child_count (Optional[int], optional): The number of child comments.
            depth (Optional[int], optional): The depth of the comment in the thread hierarchy.

        Returns:
            int: The number of documents modified.
        """
        fields = [
            ("body", body),
            ("course_id", course_id),
            ("anonymous", anonymous),
            ("anonymous_to_peers", anonymous_to_peers),
            ("comment_thread_id", comment_thread_id),
            ("at_position_list", at_position_list),
            ("visible", visible),
            ("author_id", author_id),
            ("author_username", author_username),
            ("votes", votes),
            ("abuse_flaggers", abuse_flaggers),
            ("endorsed", endorsed),
            ("child_count", child_count),
            ("depth", depth),
            ("closed", closed),
        ]
        update_data: Dict[str, Any] = {
            field: value for field, value in fields if value is not None
        }
        if endorsed and endorsement_user_id:
            update_data["endorsement"] = {
                "user_id": endorsement_user_id,
                "time": datetime.now().strftime("%Y-%m-%dT%H:%M:%SZ"),
            }

        if editing_user_id:
            edit_history.append(
                {
                    "original_body": original_body,
                    "reason_code": edit_reason_code,
                    "editor_username": self.get_author_username(editing_user_id),
                    "created_at": datetime.now().strftime("%Y-%m-%dT%H:%M:%SZ"),
                }
            )
            update_data["edit_history"] = edit_history

        update_data["updated_at"] = datetime.now().strftime("%Y-%m-%dT%H:%M:%SZ")
        result = self._collection.update_one(
            {"_id": ObjectId(comment_id)},
            {"$set": update_data},
        )
        return result.modified_count

    def get_author_username(self, author_id):
        user = Users().get(author_id)
        return user.get("username")<|MERGE_RESOLUTION|>--- conflicted
+++ resolved
@@ -5,12 +5,8 @@
 
 from bson import ObjectId
 
-<<<<<<< HEAD
+from forum.models.contents import BaseContents
 from forum.models.users import Users
-from forum.models.contents import Contents
-=======
-from forum.models.contents import BaseContents
->>>>>>> 012ed740
 
 
 class Comment(BaseContents):
@@ -49,7 +45,7 @@
             str: The ID of the inserted document.
         """
         date = datetime.now().strftime("%Y-%m-%dT%H:%M:%SZ")
-        comment = Contents().get(parent_id)
+        comment = BaseContents().get(parent_id)
         parent_child_count = comment.get("child_count")
         if not comment_thread_id:
             comment_thread_id = comment.get("comment_thread_id")
