--- conflicted
+++ resolved
@@ -201,12 +201,9 @@
         original_body: Optional[str] = None,
         editing_user_id: Optional[str] = None,
         edit_reason_code: Optional[str] = None,
-<<<<<<< HEAD
         close_reason_code: Optional[str] = None,
         closed_by_id: Optional[str] = None,
-=======
         group_id: Optional[int] = None,
->>>>>>> f281053e
     ) -> int:
         """
         Updates a thread document in the database.
@@ -256,12 +253,9 @@
             ("pinned", pinned),
             ("comment_count", comments_count),
             ("endorsed", endorsed),
-<<<<<<< HEAD
             ("close_reason_code", close_reason_code),
             ("closed_by_id", closed_by_id),
-=======
             ("group_id", group_id),
->>>>>>> f281053e
         ]
         update_data: dict[str, Any] = {
             field: value for field, value in fields if value is not None
